/**
* Copyright: Copyright Auburn Sounds 2016.
* License:   $(LINK2 http://www.boost.org/LICENSE_1_0.txt, Boost License 1.0)
* Authors:   Guillaume Piolat
*/
module inteli.xmmintrin;

version(LDC):

import ldc.gccbuiltins_x86;
<<<<<<< HEAD
import ldc.simd;
import ldc.intrinsics;
=======
public import inteli.types;


import ldc.intrinsics;

import inteli.ldc_compat;
>>>>>>> 807470c7

// SSE1
// Note: intrinsics noted MMXREG are actually using MMX registers, 
// and were not translated. These intrinsics are for instruction
// introduced with SSE1, that also work on MMX registers.

nothrow @nogc:

__m128 _mm_add_ps(__m128 a, __m128 b) pure @safe
{
    return a + b;
}
pragma(LDC_intrinsic, "llvm.x86.sse.add.ss")
    __m128 _mm_add_ss(__m128, __m128) pure @safe;

__m128i _mm_and_ps (__m128i a, __m128i b) pure @safe
{
    return a & b;
}

__m128i _mm_andnot_ps (__m128i a, __m128i b) pure @safe
{
    return (~a) & b;
}

// MMXREG: _mm_avg_pu16
// MMXREG: _mm_avg_pu8

pragma(LDC_intrinsic, "llvm.x86.sse.cmp.ps")
    __m128 __builtin_ia32_cmpps(__m128, __m128, byte) pure @safe;

__m128 _mm_cmpeq_ps (__m128 a, __m128 b) pure @safe
{
    return __builtin_ia32_cmpps(a, b, 0);
}

__m128 _mm_cmpeq_ss (__m128 a, __m128 b) pure @safe
{
    return __builtin_ia32_cmpss(a, b, 0);
}

__m128 _mm_cmpge_ps (__m128 a, __m128 b) pure @safe
{
    return __builtin_ia32_cmpps(b, a, 2); // CMPLEPS reversed
}

__m128 _mm_cmpge_ss (__m128 a, __m128 b) pure @safe
{
    return __builtin_ia32_cmpss(b, a, 2); // CMPLESS reversed
}

__m128 _mm_cmpgt_ps (__m128 a, __m128 b) pure @safe
{
    return __builtin_ia32_cmpps(b, a, 1); // CMPLTPS reversed
}

__m128 _mm_cmpgt_ss (__m128 a, __m128 b) pure @safe
{
    return __builtin_ia32_cmpss(b, a, 1); // CMPLTSS reversed
}

__m128 _mm_cmple_ps (__m128 a, __m128 b) pure @safe
{
    return __builtin_ia32_cmpps(a, b, 2); // CMPLEPS
}

__m128 _mm_cmple_ss (__m128 a, __m128 b) pure @safe
{
    return __builtin_ia32_cmpss(a, b, 2); // CMPLESS
}

__m128 _mm_cmplt_ps (__m128 a, __m128 b) pure @safe
{
    return __builtin_ia32_cmpps(a, b, 1); // CMPLTPS
}

__m128 _mm_cmplt_ss (__m128 a, __m128 b) pure @safe
{
    return __builtin_ia32_cmpss(a, b, 1); // CMPLTSS
}

__m128 _mm_cmpneq_ps (__m128 a, __m128 b) pure @safe
{
    return __builtin_ia32_cmpps(a, b, 4); // CMPNEQPS
}

__m128 _mm_cmpneq_ss (__m128 a, __m128 b) pure @safe
{
    return __builtin_ia32_cmpss(a, b, 4); // CMPNEQSS
}

__m128 _mm_cmpnge_ps (__m128 a, __m128 b) pure @safe
{
    return __builtin_ia32_cmpps(b, a, 6); // CMPNLEPS reversed
}

__m128 _mm_cmpnge_ss (__m128 a, __m128 b) pure @safe
{
    return __builtin_ia32_cmpss(b, a, 6); // CMPNLESS reversed
}

__m128 _mm_cmpngt_ps (__m128 a, __m128 b) pure @safe
{
    return __builtin_ia32_cmpps(b, a, 5); // CMPNLTPS reversed
}

__m128 _mm_cmpngt_ss (__m128 a, __m128 b) pure @safe
{
    return __builtin_ia32_cmpss(b, a, 5); // CMPNLTPS reversed
}

__m128 _mm_cmpnle_ps (__m128 a, __m128 b) pure @safe
{
    return __builtin_ia32_cmpps(a, b, 6); // CMPNLEPS
}

__m128 _mm_cmpnle_ss (__m128 a, __m128 b) pure @safe
{
    return __builtin_ia32_cmpss(a, b, 6); // CMPNLESS
}

__m128 _mm_cmpnlt_ps (__m128 a, __m128 b) pure @safe
{
    return __builtin_ia32_cmpps(a, b, 5); // CMPNLTPS
}

__m128 _mm_cmpnlt_ss (__m128 a, __m128 b) pure @safe
{
    return __builtin_ia32_cmpss(a, b, 5); // CMPNLTSS
}

__m128 _mm_cmpord_ps (__m128 a, __m128 b) pure @safe
{
    return __builtin_ia32_cmpps(a, b, 7); // CMPORDPS
}

__m128 _mm_cmpord_ss (__m128 a, __m128 b) pure @safe
{
    return __builtin_ia32_cmpss(a, b, 7); // CMPORDSS
}

__m128 _mm_cmpunord_ps (__m128 a, __m128 b) pure @safe
{
    return __builtin_ia32_cmpps(a, b, 3); // CMPUNORDPS
}

__m128 _mm_cmpunord_ss (__m128 a, __m128 b) pure @safe
{
    return __builtin_ia32_cmpss(a, b, 3); // CMPUNORDSS
}

alias _mm_comieq_ss = __builtin_ia32_comieq;
alias _mm_comige_ss = __builtin_ia32_comige;
alias _mm_comigt_ss = __builtin_ia32_comigt;
alias _mm_comile_ss = __builtin_ia32_comile;
alias _mm_comilt_ss = __builtin_ia32_comilt;
alias _mm_comineq_ss = __builtin_ia32_comineq;

// MMXREG: __m128 _mm_cvt_pi2ps (__m128 a, __m64 b)
// MMXREG: __m64 _mm_cvt_ps2pi (__m128 a)

alias _mm_cvt_si2ss = __builtin_ia32_cvtsi2ss;
alias _mm_cvt_ss2si = __builtin_ia32_cvtss2si;

// MMXREG: __m128 _mm_cvtpi16_ps (__m64 a)
// MMXREG: __m128 _mm_cvtpi32_ps (__m128 a, __m64 b)
// MMXREG: __m128 _mm_cvtpi32x2_ps (__m64 a, __m64 b)
// MMXREG: __m128 _mm_cvtpi8_ps (__m64 a)
// MMXREG: __m64 _mm_cvtps_pi16 (__m128 a)
// MMXREG: __m64 _mm_cvtps_pi32 (__m128 a)
// MMXREG: __m64 _mm_cvtps_pi8 (__m128 a)
// MMXREG: __m128 _mm_cvtpu16_ps (__m64 a)
// MMXREG: __m128 _mm_cvtpu8_ps (__m64 a)

alias _mm_cvtsi32_ss = __builtin_ia32_cvtsi2ss;
alias _mm_cvtsi64_ss = __builtin_ia32_cvtsi642ss;

float _mm_cvtss_f32(__m128 a) pure @safe
{
    return extractelement!(__m128, 0)(a);
}

alias _mm_cvtss_si32 = __builtin_ia32_cvtss2si;
alias _mm_cvtss_si64 = __builtin_ia32_cvtss2si64;
// MMXREG: __m64 _mm_cvtt_ps2pi (__m128 a)
alias _mm_cvtt_ss2si = __builtin_ia32_cvttss2si;
// MMXREG: _mm_cvttps_pi32
alias _mm_cvttss_si32 = _mm_cvtt_ss2si; // it's actually the same op
alias _mm_cvttss_si64 = __builtin_ia32_cvttss2si64;

float4 _mm_div_ps(float4 a, float4 b) pure @safe
{
    return a / b;
}
pragma(LDC_intrinsic, "llvm.x86.sse.div.ss")
    float4 _mm_div_ss(float4, float4) pure @safe;

// MMXREG: int _mm_extract_pi16 (__m64 a, int imm8)
// TODO: unsigned int _MM_GET_EXCEPTION_MASK ()
// TODO: unsigned int _MM_GET_EXCEPTION_STATE ()
// TODO: unsigned int _MM_GET_FLUSH_ZERO_MODE ()
// TODO: unsigned int _MM_GET_ROUNDING_MODE ()
// TODO: stmxcsr
// TODO: unsigned int _mm_getcsr (void)

// MMXREG: __m64 _mm_insert_pi16 (__m64 a, int i, int imm8)

float4 _mm_load_ps(const(float)*p)
{
    return *cast(__m128*)p;
}

float4 _mm_load_ps1(const(float)*p)
{
    float4 f = [ *p, *p, *p, *p ];
    return f;
}

float4 _mm_load_ss (const(float)* mem_addr) pure @safe
{
    float4 f = [ *mem_addr, 0.0f, 0.0f, 0.0f ];
    return f;
}

alias _mm_load1_ps = _mm_load_ps1;

__m128 _mm_loadh_pi (__m128 a, const(__m64)* mem_addr) pure @safe
{
    return insertelement!(long2, 1)(a, *mem_addr);
}

__m128 _mm_loadl_pi (__m128 a, const(__m64)* mem_addr) pure @safe
{
    return insertelement!(long2, 0)(a, *mem_addr);
}

__m128 _mm_loadr_ps (const(float)* mem_addr) pure
{
    __m128* aligned = cast(__m128*)mem_addr;
    __m128 a = *aligned;
    return shufflevector!(__m128, 3, 2, 1, 0)(a, a);
}

float4 _mm_loadu_ps(float*p) pure
{
    return loadUnaligned!(__m128)(p);
}

// MMXREG: _mm_maskmove_si64
// MMXREG: _m_maskmovq

// MMXREG: _mm_max_pi16
alias _mm_max_ps = __builtin_ia32_maxps;
// MMXREG: _mm_max_pu8
alias _mm_max_ss = __builtin_ia32_maxss;

// MMXREG: _mm_min_pi16
alias _mm_min_ps = __builtin_ia32_minps;
// MMXREG: _mm_min_pi8
alias _mm_min_ss = __builtin_ia32_minss;

__m128 _mm_move_ss (__m128 a, __m128 b) pure @safe
{
    return shufflevector!(__m128, 4, 1, 2, 3)(a, b);
}

__m128 _mm_movehl_ps (__m128 a, __m128 b) pure @safe
{
    return shufflevector!(float4, 2, 3, 6, 7)(a, b);
}

__m128 _mm_movelh_ps (__m128 a, __m128 b) pure @safe
{
    return shufflevector!(float4, 0, 1, 4, 5)(a, b);
}

// TODO: int _mm_movemask_pi8
alias _mm_movemask_ps = __builtin_ia32_movmskps;

__m128 _mm_mul_ps(__m128 a, __m128 b) pure @safe
{
    return a * b;
}
pragma(LDC_intrinsic, "llvm.x86.sse.mul.ss")
    float4 _mm_mul_ss(float4, float4) pure @safe;

<<<<<<< HEAD
enum _MM_HINT_NTA = 0;
enum _MM_HINT_T0 = 1;
enum _MM_HINT_T1 = 2;
enum _MM_HINT_T2 = 3;

// Note: locality must be compile-time
=======
// MMXREG: _mm_mulhi_pu16

__m128 _mm_or_ps (__m128 a, __m128 b) pure @safe
{
    return cast(__m128)(cast(__m128i)a | cast(__m128i)b);
}

// MMXREG: __m64 _m_pavgb (__m64 a, __m64 b)
// MMXREG: __m64 _m_pavgw (__m64 a, __m64 b)
// MMXREG: int _m_pextrw (__m64 a, int imm8)
// MMXREG: __m64 _m_pinsrw (__m64 a, int i, int imm8)
// MMXREG: __m64 _m_pmaxsw (__m64 a, __m64 b)
// MMXREG: __m64 _m_pmaxub (__m64 a, __m64 b)
// MMXREG: __m64 _m_pminsw (__m64 a, __m64 b)
// MMXREG: __m64 _m_pminub (__m64 a, __m64 b)
// MMXREG: int _m_pmovmskb (__m64 a)

// MMXREG: __m64 _m_pmulhuw (__m64 a, __m64 b)

>>>>>>> 807470c7
void _mm_prefetch(int locality)(void* p) pure @safe
{
    llvm_prefetch(p, 0, locality, 1);
}

<<<<<<< HEAD
// TODO: _m_psadbw
// TODO: _m_pshufw
=======
// MMXREG: __m64 _m_psadbw (__m64 a, __m64 b)
// MMXREG: __m64 _m_pshufw (__m64 a, int imm8)

>>>>>>> 807470c7

alias _mm_rcp_ps = __builtin_ia32_rcpps;
alias _mm_rcp_ss = __builtin_ia32_rcpss;
alias _mm_rsqrt_ps = __builtin_ia32_rsqrtps;
alias _mm_rsqrt_ss = __builtin_ia32_rsqrtss;

// TODO: _mm_sad_pu8
// TODO: void _MM_SET_EXCEPTION_MASK (unsigned int a)
// TODO: void _MM_SET_EXCEPTION_STATE (unsigned int a)
// TODO: void _MM_SET_FLUSH_ZERO_MODE (unsigned int a)

__m128 _mm_set_ps (float e3, float e2, float e1, float e0) pure @safe
{
    return [e0, e1, e2, e3];
}

alias _mm_set_ps1 = _mm_set1_ps;

// TODO: _MM_SET_ROUNDING_MODE

__m128 _mm_set_ss (float a) pure @safe
{
    return [a, 0.0f, 0.0f, 0.0f];
}

__m128 _mm_set1_ps (float a) pure @safe
{
    return [a, a, a, a];
}

// TODO: _mm_setcsr

__m128 _mm_setr_ps (float e3, float e2, float e1, float e0) pure @safe
{
    return [e3, e2, e1, e0];
}

__m128 _mm_setzero_ps() pure @safe
{
    return [0, 0, 0, 0];
}

alias _mm_sfence = __builtin_ia32_sfence;

// MMXREG: mm_shuffle_pi16

// Note: the immediate shuffle value is given at compile-time instead of runtime.
__m128 _mm_shuffle_ps(ubyte imm)(__m128 a, __m128 b) pure @safe
{
    return shufflevector!(__m128, imm & 3, (imm>>2) & 3, 4 + ((imm>>4) & 3), 4 + ((imm>>6) & 3) )(a, b);
}

alias _mm_sqrt_ps = __builtin_ia32_sqrtps;
alias _mm_sqrt_ss = __builtin_ia32_sqrtss;

void _mm_store_ps (float* mem_addr, __m128 a) pure // not safe since nothing guarantees alignment
{
    __m128* aligned = cast(__m128*)mem_addr;
    *aligned = a;
}

alias _mm_store_ps1 = _mm_store1_ps;

void _mm_store_ss (float* mem_addr, __m128 a) pure @safe
{
    *mem_addr = extractelement!(__m128, 0)(a);
}

void _mm_store1_ps (float* mem_addr, __m128 a) pure // not safe since nothing guarantees alignment
{
    __m128* aligned = cast(__m128*)mem_addr;
    *aligned = shufflevector!(__m128, 0, 0, 0, 0)(a, a);
}

void _mm_storeh_pi(__m64* p, __m128 a) pure @safe
{
    *p = extractelement!(long2, 1)(a);
}

void _mm_storel_pi(__m64* p, __m128 a) pure @safe
{
    *p = extractelement!(long2, 0)(a);
}

void _mm_storer_ps(float* mem_addr, __m128 a) pure // not safe since nothing guarantees alignment
{
    __m128* aligned = cast(__m128*)mem_addr;
    *aligned = shufflevector!(__m128, 3, 2, 1, 0)(a, a);
}

void _mm_storeu_ps(float* mem_addr, __m128 a) pure @safe
{
    storeUnaligned!(float4)(a, mem_addr);
}

// TODO: _mm_stream_pi, does not seem possible
// TODO: _mm_stream_ps, does not seem possible


__m128 _mm_sub_ps(__m128 a, __m128 b) pure @safe
{
    return a - b;
}
pragma(LDC_intrinsic, "llvm.x86.sse.sub.ss")
    float4 _mm_sub_ss(float4, float4) pure @safe;

void _MM_TRANSPOSE4_PS (ref __m128 row0, ref __m128 row1, ref __m128 row2, ref __m128 row3) pure @safe
{
    __m128 tmp3, tmp2, tmp1, tmp0;
    tmp0 = _mm_unpacklo_ps(row0, row1);
    tmp2 = _mm_unpacklo_ps(row2, row3);
    tmp1 = _mm_unpackhi_ps(row0, row1);
    tmp3 = _mm_unpackhi_ps(row2, row3);
    row0 = _mm_movelh_ps(tmp0, tmp2);
    row1 = _mm_movehl_ps(tmp2, tmp0);
    row2 = _mm_movelh_ps(tmp1, tmp3);
    row3 = _mm_movehl_ps(tmp3, tmp1);
}

alias _mm_ucomieq_ss = __builtin_ia32_ucomieq;
alias _mm_ucomige_ss = __builtin_ia32_ucomige;
alias _mm_ucomigt_ss = __builtin_ia32_ucomigt;
alias _mm_ucomile_ss = __builtin_ia32_ucomile;
alias _mm_ucomilt_ss = __builtin_ia32_ucomilt;
alias _mm_ucomineq_ss = __builtin_ia32_ucomineq;

__m128 _mm_undefined_ps() pure @safe
{
    __m128 undef = void;
    return undef;
}

__m128 _mm_unpackhi_ps (__m128 a, __m128 b) pure @safe
{
    return shufflevector!(float4, 2, 6, 3, 7)(a, b);
}

__m128 _mm_unpacklo_ps (__m128 a, __m128 b) pure @safe
{
    return shufflevector!(float4, 0, 4, 1, 5)(a, b);
}

__m128i _mm_xor_ps (__m128i a, __m128i b) pure @safe
{
    return a ^ b;
}<|MERGE_RESOLUTION|>--- conflicted
+++ resolved
@@ -8,20 +8,13 @@
 version(LDC):
 
 import ldc.gccbuiltins_x86;
-<<<<<<< HEAD
-import ldc.simd;
+
+public import inteli.types;
 import ldc.intrinsics;
-=======
-public import inteli.types;
-
-
-import ldc.intrinsics;
-
 import inteli.ldc_compat;
->>>>>>> 807470c7
 
 // SSE1
-// Note: intrinsics noted MMXREG are actually using MMX registers, 
+// Note: intrinsics noted MMXREG are actually using MMX registers,
 // and were not translated. These intrinsics are for instruction
 // introduced with SSE1, that also work on MMX registers.
 
@@ -305,14 +298,6 @@
 pragma(LDC_intrinsic, "llvm.x86.sse.mul.ss")
     float4 _mm_mul_ss(float4, float4) pure @safe;
 
-<<<<<<< HEAD
-enum _MM_HINT_NTA = 0;
-enum _MM_HINT_T0 = 1;
-enum _MM_HINT_T1 = 2;
-enum _MM_HINT_T2 = 3;
-
-// Note: locality must be compile-time
-=======
 // MMXREG: _mm_mulhi_pu16
 
 __m128 _mm_or_ps (__m128 a, __m128 b) pure @safe
@@ -332,20 +317,20 @@
 
 // MMXREG: __m64 _m_pmulhuw (__m64 a, __m64 b)
 
->>>>>>> 807470c7
+enum _MM_HINT_NTA = 0;
+enum _MM_HINT_T0 = 1;
+enum _MM_HINT_T1 = 2;
+enum _MM_HINT_T2 = 3;
+
+// Note: locality must be compile-time
 void _mm_prefetch(int locality)(void* p) pure @safe
 {
     llvm_prefetch(p, 0, locality, 1);
 }
 
-<<<<<<< HEAD
-// TODO: _m_psadbw
-// TODO: _m_pshufw
-=======
 // MMXREG: __m64 _m_psadbw (__m64 a, __m64 b)
 // MMXREG: __m64 _m_pshufw (__m64 a, int imm8)
 
->>>>>>> 807470c7
 
 alias _mm_rcp_ps = __builtin_ia32_rcpps;
 alias _mm_rcp_ss = __builtin_ia32_rcpss;
